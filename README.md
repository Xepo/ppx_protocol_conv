--- conflicted
+++ resolved
@@ -13,20 +13,11 @@
  * All primitive types (except nativeint)
 
 The following drivers exists
-<<<<<<< HEAD
- * `Json` which serializes to `Yojson.Safe.t`
- * `Xml_light` which serializes to `Xml.xml list`
- * `Msgpack` which serializes to `Msgpck.t`
- * `Yaml` which serialized to Yaml.t
-
-=======
  * `Json` which serialises to `Yojson.Safe.t`
  * `Jsonm` which serialises to `Ezjsonm.value`
  * `Xml_light` which serialises to `Xml.xml list`
  * `Msgpack` which serialises to `Msgpck.t`
  * `Yaml` which serialises to `Yaml.t`
-k
->>>>>>> c2609e34
 
 ## Example Usage
 ```ocaml
